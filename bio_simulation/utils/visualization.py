--- conflicted
+++ resolved
@@ -9,13 +9,13 @@
     # 1. Biomass
     plt.subplot(2, 2, 1)
     plt.plot(results['t'], results['I'], 'k-', label='Inert biomass (I)')
-    plt.plot(results['t'], results['A'], 'b-', label='Down-regulated biomass (A)')
-    plt.plot(results['t'], results['B'], 'g-', label='Up-regulated biomass (B)')
+    plt.plot(results['t'], results['A'], 'b-', label='Downregulated biomass (A)')
+    plt.plot(results['t'], results['B'], 'g-', label='Upregulated biomass (B)')
     plt.plot(results['t'], results['total_active'], 'r--', label='Total active biomass (A+B)')
     plt.axvline(x=params.T_antibiotic, color='gray', linestyle='--', label='Antibiotic addition')
     plt.xlabel('Dimensionless time')
     plt.ylabel('Biomass volume fraction')
-    plt.title('Biomass change over time')
+    plt.title('Biomass over time')
     plt.legend()
     plt.grid(True)
     plt.gca().xaxis.set_major_locator(MaxNLocator(integer=True))
@@ -32,20 +32,20 @@
     plt.grid(True)
     plt.gca().xaxis.set_major_locator(MaxNLocator(integer=True))
 
-    # 3. Down-regulated ratio and active ratio
+    # 3. Downregulated and active ratios
     plt.subplot(2, 2, 3)
-    plt.plot(results['t'], results['Z'], 'b-', label='Down-regulated biomass ratio (Z)')
+    plt.plot(results['t'], results['Z'], 'b-', label='Downregulated biomass ratio (Z)')
     plt.plot(results['t'], results['R'], 'g-', label='Active biomass ratio (R)')
     plt.axvline(x=params.T_antibiotic, color='gray', linestyle='--', label='Antibiotic addition')
     plt.xlabel('Dimensionless time')
     plt.ylabel('Ratio')
-    plt.ylim(0, 1.1)
-    plt.title('Down-regulated biomass ratio and active biomass ratio')
+    plt.ylim(0, 1.1)  # Ensure the y-axis range is reasonable
+    plt.title('Downregulated biomass ratio and active biomass ratio')
     plt.legend()
     plt.grid(True)
     plt.gca().xaxis.set_major_locator(MaxNLocator(integer=True))
 
-    # 4. Nutrients, antibiotics and biofilm net growth rate
+    # 4. Nutrients, antibiotics, and biofilm net growth rate
     plt.subplot(2, 2, 4)
     plt.plot(results['t'], results['N'], 'g-', label='Nutrient concentration')
     plt.plot(results['t'], results['C'], 'r-', label='Antibiotic concentration')
@@ -56,7 +56,7 @@
     plt.axvline(x=params.T_antibiotic, color='gray', linestyle='--', label='Antibiotic addition')
     plt.xlabel('Dimensionless time')
     plt.ylabel('Concentration/Growth rate')
-    plt.title('Nutrient, antibiotic concentration and biofilm net growth rate')
+    plt.title('Nutrient, antibiotic concentration, and biofilm net growth rate')
     plt.legend()
     plt.grid(True)
     plt.gca().xaxis.set_major_locator(MaxNLocator(integer=True))
@@ -68,22 +68,22 @@
 
     plt.show()
 
-<<<<<<< HEAD
-=======
 def plot_spatial_results(results, params, time_point, save_path=None):
+    # Find the index closest to the specified time point
     time_idx = np.argmin(np.abs(results['t'] - time_point))
     actual_time = results['t'][time_idx]
 
     plt.figure(figsize=(12, 10))
 
+    # Get the number of layers
     n_layers = results['I_layers'].shape[1]
     depths = np.linspace(0, 1, n_layers)
 
     # 1. Biomass distribution
     plt.subplot(2, 2, 1)
     plt.plot(depths, results['I_layers'][time_idx], 'k-', label='Inert biomass (I)')
-    plt.plot(depths, results['A_layers'][time_idx], 'b-', label='Down-regulated biomass (A)')
-    plt.plot(depths, results['B_layers'][time_idx], 'g-', label='Up-regulated biomass (B)')
+    plt.plot(depths, results['A_layers'][time_idx], 'b-', label='Downregulated biomass (A)')
+    plt.plot(depths, results['B_layers'][time_idx], 'g-', label='Upregulated biomass (B)')
     plt.xlabel('Relative depth')
     plt.ylabel('Biomass volume fraction')
     plt.title(f'Biomass distribution (t={actual_time:.2f})')
@@ -123,12 +123,12 @@
 
     plt.show()
 
->>>>>>> ee969755
-def plot_parameter_sensitivity(results, parameter_name, save_path=None):
+def plot_parameter_variation(results, parameter_name, save_path=None):
     plt.figure(figsize=(15, 12))
 
     param_values = sorted(list(results.keys()))
 
+    # Extract results
     final_biomass = []
     time_to_upregulation = []
     resistance_level = []
@@ -141,18 +141,18 @@
         if 'time_to_upregulation' in result:
             time_to_upregulation.append(result['time_to_upregulation'])
         else:
-            # Calculate if not provided
+            # If not provided, calculate it
             threshold_idx = np.argmax(result['S'] > result['params'].tau)
             if threshold_idx > 0:
                 time_to_upregulation.append(result['t'][threshold_idx])
             else:
-                time_to_upregulation.append(np.nan)  # No upregulation occurred
+                time_to_upregulation.append(np.nan)  # No upregulation
 
         # Calculate resistance level (e.g., proportion of biomass surviving after antibiotic addition)
         if 'resistance_level' in result:
             resistance_level.append(result['resistance_level'])
         else:
-            # Calculate if not provided
+            # If not provided, calculate it
             antibiotic_idx = np.argmax(result['t'] >= result['params'].T_antibiotic)
             if antibiotic_idx > 0:
                 pre_antibiotic = result['total_active'][antibiotic_idx - 1]
@@ -190,7 +190,7 @@
     for val in param_values:
         result = results[val]
         plt.plot(result['t'], result['S'], label=f'{parameter_name}={val}')
-    plt.axhline(y=results[param_values[0]]['params'].tau, color='gray', linestyle='--', label='Base QS threshold')
+    plt.axhline(y=results[param_values[0]]['params'].tau, color='gray', linestyle='--', label='Baseline QS threshold')
     plt.xlabel('Dimensionless time')
     plt.ylabel('AHL concentration')
     plt.title('AHL concentration for different parameter values')
@@ -204,56 +204,144 @@
 
     plt.show()
 
-def plot_results_with_qsi(results, params, save_path=None):
-    plt.figure(figsize=(15, 15))
-
-<<<<<<< HEAD
-    if 'QSI' in results:
-        plt.subplot(3, 2, 5)
-        plt.plot(results['t'], results['Q'], 'purple', label='QSI concentration')
-        plt.axvline(x=params.T_QSI if params.T_QSI is not None else float('inf'),
-                color='gray', linestyle='--', label='QSI addition')
-        plt.xlabel('Dimensionless time')
-        plt.ylabel('QSI concentration')
-        plt.title('QSI concentration over time')
-        plt.legend()
-        plt.grid(True)
-        plt.gca().xaxis.set_major_locator(MaxNLocator(integer=True))
-    else:
-        print("Warning: QSI data not found in results. Skipping QSI plots.")
-=======
-    plt.subplot(3, 2, 5)
-    plt.plot(results['t'], results['Q'], 'purple', label='QSI concentration')
-    plt.axvline(x=params.T_QSI if params.T_QSI is not None else float('inf'),
-                color='gray', linestyle='--', label='QSI addition')
-    plt.xlabel('Dimensionless time')
-    plt.ylabel('QSI concentration')
-    plt.title('QSI concentration over time')
-    plt.legend()
-    plt.grid(True)
-    plt.gca().xaxis.set_major_locator(MaxNLocator(integer=True))
->>>>>>> ee969755
-
+def create_biofilm_animation(results, params, save_path=None):
+    fig, ((ax1, ax2), (ax3, ax4)) = plt.subplots(2, 2, figsize=(12, 10))
+
+    # Determine the time step interval
+    n_frames = min(100, len(results['t']))  # Maximum of 100 frames
+    frame_indices = np.linspace(0, len(results['t']) - 1, n_frames, dtype=int)
+
+    # Initialize plots
+    line1_I, = ax1.plot([], [], 'k-', label='Inert biomass (I)')
+    line1_A, = ax1.plot([], [], 'b-', label='Downregulated biomass (A)')
+    line1_B, = ax1.plot([], [], 'g-', label='Upregulated biomass (B)')
+    line1_total, = ax1.plot([], [], 'r--', label='Total active biomass (A+B)')
+    time_line1 = ax1.axvline(x=0, color='purple', linestyle='-', alpha=0.5)
+    ab_line1 = ax1.axvline(x=params.T_antibiotic, color='gray', linestyle='--', label='Antibiotic addition')
+
+    ax1.set_xlabel('Dimensionless time')
+    ax1.set_ylabel('Biomass volume fraction')
+    ax1.set_title('Biomass over time')
+    ax1.set_xlim(results['t'][0], results['t'][-1])
+    ax1.set_ylim(0, max(np.max(results['I']), np.max(results['A']), np.max(results['B']),
+                        np.max(results['total_active'])) * 1.1)
+    ax1.legend()
+    ax1.grid(True)
+
+    # AHL concentration
+    line2, = ax2.plot([], [], 'r-', label='AHL concentration')
+    time_line2 = ax2.axvline(x=0, color='purple', linestyle='-', alpha=0.5)
+    threshold_line = ax2.axhline(y=params.tau, color='gray', linestyle='--', label='QS threshold')
+    ab_line2 = ax2.axvline(x=params.T_antibiotic, color='gray', linestyle='--')
+
+    ax2.set_xlabel('Dimensionless time')
+    ax2.set_ylabel('AHL concentration [nM]')
+    ax2.set_title('AHL concentration over time')
+    ax2.set_xlim(results['t'][0], results['t'][-1])
+    ax2.set_ylim(0, np.max(results['S']) * 1.1)
+    ax2.legend()
+    ax2.grid(True)
+
+    line3_Z, = ax3.plot([], [], 'b-', label='Downregulated biomass ratio (Z)')
+    line3_R, = ax3.plot([], [], 'g-', label='Active biomass ratio (R)')
+    time_line3 = ax3.axvline(x=0, color='purple', linestyle='-', alpha=0.5)
+    ab_line3 = ax3.axvline(x=params.T_antibiotic, color='gray', linestyle='--')
+
+    ax3.set_xlabel('Dimensionless time')
+    ax3.set_ylabel('Ratio')
+    ax3.set_title('Downregulated biomass ratio and active biomass ratio')
+    ax3.set_xlim(results['t'][0], results['t'][-1])
+    ax3.set_ylim(0, 1.1)
+    ax3.legend()
+    ax3.grid(True)
+
+    # Nutrients and antibiotics
+    line4_N, = ax4.plot([], [], 'g-', label='Nutrient concentration')
+    line4_C, = ax4.plot([], [], 'r-', label='Antibiotic concentration')
+    if 'BG' in results:
+        line4_BG, = ax4.plot([], [], 'b--', label='Biofilm net growth rate')
+    time_line4 = ax4.axvline(x=0, color='purple', linestyle='-', alpha=0.5)
+    ab_line4 = ax4.axvline(x=params.T_antibiotic, color='gray', linestyle='--')
+
+    ax4.set_xlabel('Dimensionless time')
+    ax4.set_ylabel('Concentration/Growth rate')
+    ax4.set_title('Nutrient and antibiotic concentration')
+    ax4.set_xlim(results['t'][0], results['t'][-1])
+    ax4.set_ylim(0, max(np.max(results['N']), np.max(results['C'])) * 1.1)
+    ax4.legend()
+    ax4.grid(True)
+
+    # Set title
+    fig.suptitle('Biofilm quorum sensing and antibiotic response simulation', fontsize=16)
     plt.tight_layout()
+    plt.subplots_adjust(top=0.9)
+
+    # Initialize function
+    def init():
+        line1_I.set_data([], [])
+        line1_A.set_data([], [])
+        line1_B.set_data([], [])
+        line1_total.set_data([], [])
+        line2.set_data([], [])
+        line3_Z.set_data([], [])
+        line3_R.set_data([], [])
+        line4_N.set_data([], [])
+        line4_C.set_data([], [])
+        if 'BG' in results:
+            line4_BG.set_data([], [])
+
+        time_line1.set_xdata([0])
+        time_line2.set_xdata([0])
+        time_line3.set_xdata([0])
+        time_line4.set_xdata([0])
+
+        if 'BG' in results:
+            return line1_I, line1_A, line1_B, line1_total, line2, line3_Z, line3_R, line4_N, line4_C, line4_BG, time_line1, time_line2, time_line3, time_line4
+        else:
+            return line1_I, line1_A, line1_B, line1_total, line2, line3_Z, line3_R, line4_N, line4_C, time_line1, time_line2, time_line3, time_line4
+
+    # Update function
+    def update(frame):
+        idx = frame_indices[frame]
+        current_time = results['t'][idx]
+
+        # Update data
+        line1_I.set_data(results['t'][:idx + 1], results['I'][:idx + 1])
+        line1_A.set_data(results['t'][:idx + 1], results['A'][:idx + 1])
+        line1_B.set_data(results['t'][:idx + 1], results['B'][:idx + 1])
+        line1_total.set_data(results['t'][:idx + 1], results['total_active'][:idx + 1])
+
+        line2.set_data(results['t'][:idx + 1], results['S'][:idx + 1])
+
+        line3_Z.set_data(results['t'][:idx + 1], results['Z'][:idx + 1])
+        line3_R.set_data(results['t'][:idx + 1], results['R'][:idx + 1])
+
+        line4_N.set_data(results['t'][:idx + 1], results['N'][:idx + 1])
+        line4_C.set_data(results['t'][:idx + 1], results['C'][:idx + 1])
+        if 'BG' in results:
+            line4_BG.set_data(results['t'][:idx + 1], results['BG'][:idx + 1])
+
+        # Update current time line
+        time_line1.set_xdata([current_time])
+        time_line2.set_xdata([current_time])
+        time_line3.set_xdata([current_time])
+        time_line4.set_xdata([current_time])
+
+        # Update title
+        fig.suptitle(f'Biofilm quorum sensing and antibiotic response simulation (t = {current_time:.2f})', fontsize=16)
+
+        if 'BG' in results:
+            return line1_I, line1_A, line1_B, line1_total, line2, line3_Z, line3_R, line4_N, line4_C, line4_BG, time_line1, time_line2, time_line3, time_line4
+        else:
+            return line1_I, line1_A, line1_B, line1_total, line2, line3_Z, line3_R, line4_N, line4_C, time_line1, time_line2, time_line3, time_line4
+
+    # Create animation
+    ani = animation.FuncAnimation(fig, update, frames=n_frames, init_func=init, blit=True, interval=100)
+
+    # Save animation
     if save_path:
-        plt.savefig(save_path, dpi=300)
+        ani.save(save_path, writer='ffmpeg', fps=10, dpi=200)
+
     plt.show()
 
-    plt.subplot(3, 2, 6)
-
-    # Calculate QSI inhibition coefficient over time
-    inhibition = results['Q'] / (params.K_Q + results['Q'])
-    plt.plot(results['t'], 1 - inhibition, 'c-', label='AHL production efficiency')
-
-    plt.xlabel('Dimensionless time')
-    plt.ylabel('Efficiency factor')
-    plt.title('AHL production efficiency under QSI influence')
-    plt.legend()
-    plt.grid(True)
-
-    plt.tight_layout()
-
-    if save_path:
-        plt.savefig(save_path, dpi=300)
-
-    plt.show()+    return ani